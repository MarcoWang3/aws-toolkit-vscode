/*!
 * Copyright 2021 Amazon.com, Inc. or its affiliates. All Rights Reserved.
 * SPDX-License-Identifier: Apache-2.0
 */

import * as assert from 'assert'
import * as sinon from 'sinon'
import * as vscode from 'vscode'
import * as path from 'path'
import * as codeLensUtils from '../../../shared/codelens/codeLensUtils'
import * as Picker from '../../../shared/ui/picker'
import {
    API_TARGET_TYPE,
    CODE_TARGET_TYPE,
    TEMPLATE_TARGET_TYPE,
} from '../../../shared/sam/debugger/awsSamDebugConfiguration'
import * as AddSamDebugConfiguration from '../../../shared/sam/debugger/commands/addSamDebugConfiguration'

describe('codeLensUtils', function () {
    describe('pickAddSamDebugConfiguration', function () {
        let sandbox: sinon.SinonSandbox

        beforeEach(function () {
            sandbox = sinon.createSandbox()
        })

        afterEach(function () {
            sandbox.restore()
        })

        it('should use CODE_TARGET_TYPE with no templateConfigs', function () {
            const addSamStub = sandbox.stub(AddSamDebugConfiguration, 'addSamDebugConfiguration')
            const codeConfig: AddSamDebugConfiguration.AddSamDebugConfigurationInput = {
                resourceName: 'codeResource',
                rootUri: vscode.Uri.file('path'),
            }
            const templateConfigs: AddSamDebugConfiguration.AddSamDebugConfigurationInput[] = []

            codeLensUtils.pickAddSamDebugConfiguration(codeConfig, templateConfigs, false)

            assert.strictEqual(addSamStub.calledOnceWith(codeConfig, CODE_TARGET_TYPE, false), true)
        })

        it('should use CODE_TARGET_TYPE when no template option is chosen', async function () {
            sandbox.stub(Picker, 'promptUser').resolves(undefined)
            sandbox.stub(Picker, 'verifySinglePickerOutput').returns({ label: 'No Template' })
            const addSamStub = sandbox.stub(AddSamDebugConfiguration, 'addSamDebugConfiguration').resolves()
            const codeConfig: AddSamDebugConfiguration.AddSamDebugConfigurationInput = {
                resourceName: 'codeResource',
                rootUri: vscode.Uri.file('path'),
            }
            const templateConfigs: AddSamDebugConfiguration.AddSamDebugConfigurationInput[] = [
                { resourceName: 'templateNoApi', rootUri: vscode.Uri.file('path') },
            ]

            await codeLensUtils.pickAddSamDebugConfiguration(codeConfig, templateConfigs, false)

            assert.strictEqual(addSamStub.calledOnceWith(codeConfig, CODE_TARGET_TYPE, false), true)
        })

        it('should use API_TARGET_TYPE when API template option is chosen', async function () {
            sandbox.stub(Picker, 'promptUser').resolves(undefined)
            sandbox
                .stub(Picker, 'verifySinglePickerOutput')
                .returns({ label: `${path.sep}path:templateWithApi (API Event: eventName)` })
            const addSamStub = sandbox.stub(AddSamDebugConfiguration, 'addSamDebugConfiguration').resolves()
            const codeConfig: AddSamDebugConfiguration.AddSamDebugConfigurationInput = {
                resourceName: 'codeResource',
                rootUri: vscode.Uri.file('path'),
            }
            const templateConfigs: AddSamDebugConfiguration.AddSamDebugConfigurationInput[] = [
                {
                    resourceName: 'templateWithApi',
                    rootUri: vscode.Uri.file('path'),
                    apiEvent: { name: 'eventName', event: { Type: 'Api' } },
                },
            ]

            await codeLensUtils.pickAddSamDebugConfiguration(codeConfig, templateConfigs, false)

            assert.strictEqual(addSamStub.args[0][1], API_TARGET_TYPE)
        })

        it('should use TEMPLATE_TARGET_TYPE when non API template option is chosen', async function () {
            sandbox.stub(Picker, 'promptUser').resolves(undefined)
            sandbox.stub(Picker, 'verifySinglePickerOutput').returns({ label: `${path.sep}path:templateNoApi` })
            const addSamStub = sandbox.stub(AddSamDebugConfiguration, 'addSamDebugConfiguration').resolves()
            const codeConfig: AddSamDebugConfiguration.AddSamDebugConfigurationInput = {
                resourceName: 'codeResource',
                rootUri: vscode.Uri.file('path'),
            }
            const templateConfigs: AddSamDebugConfiguration.AddSamDebugConfigurationInput[] = [
                { resourceName: 'templateNoApi', rootUri: vscode.Uri.file('path') },
            ]
<<<<<<< HEAD

            await codeLensUtils.pickAddSamDebugConfiguration(codeConfig, templateConfigs)

=======

            await codeLensUtils.pickAddSamDebugConfiguration(codeConfig, templateConfigs, false)

>>>>>>> c079d4f2
            assert.strictEqual(addSamStub.args[0][1], TEMPLATE_TARGET_TYPE)
        })
    })
})<|MERGE_RESOLUTION|>--- conflicted
+++ resolved
@@ -92,15 +92,9 @@
             const templateConfigs: AddSamDebugConfiguration.AddSamDebugConfigurationInput[] = [
                 { resourceName: 'templateNoApi', rootUri: vscode.Uri.file('path') },
             ]
-<<<<<<< HEAD
-
-            await codeLensUtils.pickAddSamDebugConfiguration(codeConfig, templateConfigs)
-
-=======
 
             await codeLensUtils.pickAddSamDebugConfiguration(codeConfig, templateConfigs, false)
 
->>>>>>> c079d4f2
             assert.strictEqual(addSamStub.args[0][1], TEMPLATE_TARGET_TYPE)
         })
     })
