// See https://go.microsoft.com/fwlink/?LinkId=733558
// for the documentation about the tasks.json format
{
    "version": "2.0.0",
    "tasks": [
        {
            "label": "watch",
            "type": "npm",
            "script": "watch",
            "problemMatcher": "$tsc-watch",
            "isBackground": true,
            "group": {
                "kind": "build",
                "isDefault": true
            },
<<<<<<< HEAD
            "dependsOn": ["watchCore", "serve"]
=======
            "dependsOn": ["watchCore", "webpackCore", "serveVueCore"]
>>>>>>> e40b8fa6
        },
        {
            "label": "watchCore",
            "command": "npm run compileOnly -- --watch",
            "type": "shell",
            "isBackground": true,
            "problemMatcher": "$tsc-watch",
            "options": {
                "cwd": "../core"
            }
        },
        {
            "label": "webpackCore",
            "command": "npm run webpackDev -- --watch",
            "type": "shell",
            "isBackground": true,
            "problemMatcher": "$ts-webpack-watch",
            "options": {
                "cwd": "../core"
            }
        },
        {
            "label": "serveVueCore",
            "command": "npm run serveVue",
            "type": "shell",
            "detail": "Webpack + local server for Vue webview files from `core`.",
            "isBackground": true,
<<<<<<< HEAD
            "problemMatcher": {
                "owner": "custom",
                "pattern": {
                    "regexp": ".",
                    "file": 1,
                    "location": 2,
                    "message": 3
                },
                "background": {
                    "activeOnStart": true,
                    "beginsPattern": "Project is running at",
                    "endsPattern": "compiled"
                }
            },
            "options": {
                "env": {
                    "NODE_OPTIONS": "--max_old_space_size=5120"
                }
=======
            "problemMatcher": "$ts-webpack-watch",
            "options": {
                "cwd": "../core"
>>>>>>> e40b8fa6
            }
        },
        {
            "label": "watchCore",
            "command": "npm run compileLite -- --watch",
            "type": "shell",
            "isBackground": true,
            "problemMatcher": {
                "owner": "custom",
                "pattern": {
                    "regexp": ".",
                    "file": 1,
                    "location": 2,
                    "message": 3
                },
                "background": {
                    "activeOnStart": true,
                    "beginsPattern": "Starting compilation",
                    "endsPattern": "Watching for file changes."
                }
            },
            "options": {
                "cwd": "../core"
            }
        },
        {
            "label": "terminate",
            "command": "echo run terminate",
            "type": "shell",
            "presentation": {
                "close": true
            }
        },
        {
            "type": "npm",
            "script": "lint",
            "problemMatcher": "$eslint-stylish"
        },
        {
            "type": "npm",
            "script": "lintfix",
            "problemMatcher": "$eslint-stylish"
        },
        {
            "type": "npm",
            "script": "compile",
            "dependsOn": ["Kill Tasks"],
            "problemMatcher": "$tsc"
        },
        {
            "type": "npm",
            "script": "clean",
            "dependsOn": ["Kill Tasks"],
            "problemMatcher": []
        },
        {
            "label": "Kill Tasks",
            "type": "process",
            "command": "${input:killTasks}",
            "problemMatcher": []
        }
    ],
    "inputs": [
        {
            "id": "killTasks",
            "type": "command",
            "command": "workbench.action.tasks.terminate",
            "args": "terminateAll"
        }
    ]
}<|MERGE_RESOLUTION|>--- conflicted
+++ resolved
@@ -13,11 +13,7 @@
                 "kind": "build",
                 "isDefault": true
             },
-<<<<<<< HEAD
-            "dependsOn": ["watchCore", "serve"]
-=======
             "dependsOn": ["watchCore", "webpackCore", "serveVueCore"]
->>>>>>> e40b8fa6
         },
         {
             "label": "watchCore",
@@ -45,51 +41,7 @@
             "type": "shell",
             "detail": "Webpack + local server for Vue webview files from `core`.",
             "isBackground": true,
-<<<<<<< HEAD
-            "problemMatcher": {
-                "owner": "custom",
-                "pattern": {
-                    "regexp": ".",
-                    "file": 1,
-                    "location": 2,
-                    "message": 3
-                },
-                "background": {
-                    "activeOnStart": true,
-                    "beginsPattern": "Project is running at",
-                    "endsPattern": "compiled"
-                }
-            },
-            "options": {
-                "env": {
-                    "NODE_OPTIONS": "--max_old_space_size=5120"
-                }
-=======
             "problemMatcher": "$ts-webpack-watch",
-            "options": {
-                "cwd": "../core"
->>>>>>> e40b8fa6
-            }
-        },
-        {
-            "label": "watchCore",
-            "command": "npm run compileLite -- --watch",
-            "type": "shell",
-            "isBackground": true,
-            "problemMatcher": {
-                "owner": "custom",
-                "pattern": {
-                    "regexp": ".",
-                    "file": 1,
-                    "location": 2,
-                    "message": 3
-                },
-                "background": {
-                    "activeOnStart": true,
-                    "beginsPattern": "Starting compilation",
-                    "endsPattern": "Watching for file changes."
-                }
-            },
             "options": {
                 "cwd": "../core"
             }
