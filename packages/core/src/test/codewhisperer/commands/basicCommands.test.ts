/*!
 * Copyright Amazon.com, Inc. or its affiliates. All Rights Reserved.
 * SPDX-License-Identifier: Apache-2.0
 */

import * as vscode from 'vscode'
import assert from 'assert'
import * as sinon from 'sinon'
import * as CodeWhispererConstants from '../../../codewhisperer/models/constants'
import { createCodeScanIssue, createMockDocument, resetCodeWhispererGlobalVariables } from '../testUtil'
import { assertTelemetry, assertTelemetryCurried } from '../../testUtil'
import {
    toggleCodeSuggestions,
    showSecurityScan,
    applySecurityFix,
    showReferenceLog,
    selectCustomizationPrompt,
    reconnect,
    signoutCodeWhisperer,
} from '../../../codewhisperer/commands/basicCommands'
import { FakeMemento, FakeExtensionContext } from '../../fakeExtensionContext'
import { testCommand } from '../../shared/vscode/testUtils'
import { Command, placeholder } from '../../../shared/vscode/commands2'
import { SecurityPanelViewProvider } from '../../../codewhisperer/views/securityPanelViewProvider'
import { DefaultCodeWhispererClient } from '../../../codewhisperer/client/codewhisperer'
import { stub } from '../../utilities/stubber'
import { AuthUtil } from '../../../codewhisperer/util/authUtil'
import { getTestWindow } from '../../shared/vscode/window'
import { ExtContext } from '../../../shared/extensions'
import { get, set } from '../../../codewhisperer/util/commonUtil'
import { MockDocument } from '../../fake/fakeDocument'
import { FileSystemCommon } from '../../../srcShared/fs'
import { getLogger } from '../../../shared/logger/logger'
import {
    createAutoScans,
    createAutoSuggestions,
    createDocumentationNode,
    createFeedbackNode,
    createGettingStarted,
    createGitHubNode,
    createLearnMore,
    createOpenReferenceLog,
    createReconnect,
    createSecurityScan,
    createSelectCustomization,
    createSettingsNode,
    createSignIn,
    createSignout,
} from '../../../codewhisperer/ui/codeWhispererNodes'
import { waitUntil } from '../../../shared/utilities/timeoutUtils'
import { listCodeWhispererCommands } from '../../../codewhisperer/ui/statusBarMenu'
import { CodeSuggestionsState } from '../../../codewhisperer/models/model'
import { cwQuickPickSource } from '../../../codewhisperer/commands/types'
import { switchToAmazonQNode } from '../../../amazonq/explorer/amazonQChildrenNodes'

describe('CodeWhisperer-basicCommands', function () {
    let targetCommand: Command<any> & vscode.Disposable

    beforeEach(async function () {
        await resetCodeWhispererGlobalVariables()
    })

    afterEach(function () {
        targetCommand?.dispose()
        sinon.restore()
    })

    it('test get()', async function () {
        const fakeMemeto = new FakeMemento()
        await fakeMemeto.update(CodeWhispererConstants.autoTriggerEnabledKey, true)

        let res = get(CodeWhispererConstants.autoTriggerEnabledKey, fakeMemeto)
        assert.strictEqual(res, true)

        await fakeMemeto.update(CodeWhispererConstants.autoTriggerEnabledKey, undefined)
        res = get(CodeWhispererConstants.autoTriggerEnabledKey, fakeMemeto)
        assert.strictEqual(res, undefined)

        await fakeMemeto.update(CodeWhispererConstants.autoTriggerEnabledKey, false)
        res = get(CodeWhispererConstants.autoTriggerEnabledKey, fakeMemeto)
        assert.strictEqual(res, false)
    })

    it('test set()', async function () {
        const fakeMemeto = new FakeMemento()
        await set(CodeWhispererConstants.autoTriggerEnabledKey, true, fakeMemeto)
        assert.strictEqual(fakeMemeto.get(CodeWhispererConstants.autoTriggerEnabledKey), true)

        await set(CodeWhispererConstants.autoTriggerEnabledKey, false, fakeMemeto)
        assert.strictEqual(fakeMemeto.get(CodeWhispererConstants.autoTriggerEnabledKey), false)
    })

    describe('toggleCodeSuggestion', function () {
        class TestCodeSuggestionsState extends CodeSuggestionsState {
            public constructor(initialState?: boolean) {
                super(new FakeMemento(), initialState)
            }
        }

        let codeSuggestionsState: CodeSuggestionsState

        beforeEach(async function () {
            await resetCodeWhispererGlobalVariables()
            codeSuggestionsState = new TestCodeSuggestionsState()
        })

        it('has suggestions disabled by default', async function () {
            targetCommand = testCommand(toggleCodeSuggestions, codeSuggestionsState)
            assert.strictEqual(codeSuggestionsState.isSuggestionsEnabled(), false)
        })

        it('toggles states as expected', async function () {
            targetCommand = testCommand(toggleCodeSuggestions, codeSuggestionsState)
            assert.strictEqual(codeSuggestionsState.isSuggestionsEnabled(), false)
            await targetCommand.execute(placeholder, cwQuickPickSource)
            assert.strictEqual(codeSuggestionsState.isSuggestionsEnabled(), true)
            await targetCommand.execute(placeholder, cwQuickPickSource)
            assert.strictEqual(codeSuggestionsState.isSuggestionsEnabled(), false)
            await targetCommand.execute(placeholder, cwQuickPickSource)
            assert.strictEqual(codeSuggestionsState.isSuggestionsEnabled(), true)
        })

        it('setSuggestionsEnabled() works as expected', async function () {
            // initially false
            assert.strictEqual(codeSuggestionsState.isSuggestionsEnabled(), false)

            await codeSuggestionsState.setSuggestionsEnabled(true)
            assert.strictEqual(codeSuggestionsState.isSuggestionsEnabled(), true)

            // set new state to current state
            await codeSuggestionsState.setSuggestionsEnabled(true)
            assert.strictEqual(codeSuggestionsState.isSuggestionsEnabled(), true)

            // set to opposite state
            await codeSuggestionsState.setSuggestionsEnabled(false)
            assert.strictEqual(codeSuggestionsState.isSuggestionsEnabled(), false)
        })

        it('triggers event listener when toggled', async function () {
            const eventListener = sinon.stub()
            codeSuggestionsState.onDidChangeState(() => {
                eventListener()
            })
            assert.strictEqual(eventListener.callCount, 0)

            targetCommand = testCommand(toggleCodeSuggestions, codeSuggestionsState)
            await targetCommand.execute(placeholder, cwQuickPickSource)

            await waitUntil(async () => eventListener.callCount === 1, { timeout: 1000, interval: 1 })
            assert.strictEqual(eventListener.callCount, 1)
        })

        it('emits aws_modifySetting event on user toggling autoSuggestion - deactivate', async function () {
            codeSuggestionsState = new TestCodeSuggestionsState(true)
            assert.strictEqual(codeSuggestionsState.isSuggestionsEnabled(), true)

            targetCommand = testCommand(toggleCodeSuggestions, codeSuggestionsState)
            await targetCommand.execute(placeholder, cwQuickPickSource)

            assert.strictEqual(codeSuggestionsState.isSuggestionsEnabled(), false)
            assertTelemetryCurried('aws_modifySetting')({
                settingId: CodeWhispererConstants.autoSuggestionConfig.settingId,
                settingState: CodeWhispererConstants.autoSuggestionConfig.deactivated,
            })
        })

        it('emits aws_modifySetting event on user toggling autoSuggestion -- activate', async function () {
            targetCommand = testCommand(toggleCodeSuggestions, codeSuggestionsState)
            await targetCommand.execute(placeholder, cwQuickPickSource)

            assert.strictEqual(codeSuggestionsState.isSuggestionsEnabled(), true)
            assertTelemetryCurried('aws_modifySetting')({
                settingId: CodeWhispererConstants.autoSuggestionConfig.settingId,
                settingState: CodeWhispererConstants.autoSuggestionConfig.activated,
            })
        })

        it('includes the "source" in the command execution metric', async function () {
            targetCommand = testCommand(toggleCodeSuggestions, codeSuggestionsState)
            await targetCommand.execute(placeholder, cwQuickPickSource)
            assertTelemetry('vscode_executeCommand', { source: cwQuickPickSource, command: targetCommand.id })
        })
    })

    describe('showSecurityScan', function () {
        let mockExtensionContext: vscode.ExtensionContext
        let mockSecurityPanelViewProvider: SecurityPanelViewProvider
        let mockClient: DefaultCodeWhispererClient
        let mockExtContext: ExtContext

        beforeEach(async function () {
            await resetCodeWhispererGlobalVariables()
            mockExtensionContext = await FakeExtensionContext.create()
            mockSecurityPanelViewProvider = new SecurityPanelViewProvider(mockExtensionContext)
            mockClient = stub(DefaultCodeWhispererClient)
            mockExtContext = await FakeExtensionContext.getFakeExtContext()
        })

        afterEach(function () {
            targetCommand?.dispose()
            sinon.restore()
        })

        it('prompts user to reauthenticate if connection is expired', async function () {
            targetCommand = testCommand(showSecurityScan, mockExtContext, mockSecurityPanelViewProvider, mockClient)

            sinon.stub(AuthUtil.instance, 'isConnectionExpired').returns(true)
            const spy = sinon.stub(AuthUtil.instance, 'showReauthenticatePrompt')

            await targetCommand.execute(placeholder, cwQuickPickSource)
            assert.ok(spy.called)
        })

        it('shows information message if there is no active text editor', async function () {
            targetCommand = testCommand(showSecurityScan, mockExtContext, mockSecurityPanelViewProvider, mockClient)

            sinon.stub(AuthUtil.instance, 'isConnectionExpired').returns(false)

            assert.ok(vscode.window.activeTextEditor === undefined)
            await targetCommand.execute(placeholder, cwQuickPickSource)
            assert.strictEqual(getTestWindow().shownMessages[0].message, 'Open a valid file to scan.')
        })

        it('includes the "source" in the command execution metric', async function () {
            targetCommand = testCommand(showSecurityScan, mockExtContext, mockSecurityPanelViewProvider, mockClient)
            await targetCommand.execute(placeholder, cwQuickPickSource)
            assertTelemetry('vscode_executeCommand', { source: cwQuickPickSource, command: targetCommand.id })
        })
    })

    describe('showReferenceLog', function () {
        beforeEach(async function () {
            await resetCodeWhispererGlobalVariables()
        })

        afterEach(function () {
            targetCommand?.dispose()
            sinon.restore()
        })

        it('includes the "source" in the command execution metric', async function () {
            targetCommand = testCommand(showReferenceLog)
            await targetCommand.execute(placeholder, cwQuickPickSource)
            assertTelemetry('vscode_executeCommand', { source: cwQuickPickSource, command: targetCommand.id })
        })
    })

    describe('selectCustomizationPrompt', function () {
        beforeEach(async function () {
            await resetCodeWhispererGlobalVariables()
        })

        afterEach(function () {
            targetCommand?.dispose()
            sinon.restore()
        })

        it('includes the "source" in the command execution metric', async function () {
            targetCommand = testCommand(selectCustomizationPrompt)
            await targetCommand.execute(placeholder, cwQuickPickSource)
            assertTelemetry('vscode_executeCommand', { source: cwQuickPickSource, command: targetCommand.id })
        })
    })

    describe('reconnect', function () {
        beforeEach(async function () {
            await resetCodeWhispererGlobalVariables()
        })

        afterEach(function () {
            targetCommand?.dispose()
            sinon.restore()
        })

        it('includes the "source" in the command execution metric', async function () {
            sinon.stub(AuthUtil.instance, 'reauthenticate')
            targetCommand = testCommand(reconnect)
            await targetCommand.execute(placeholder, cwQuickPickSource)
            assertTelemetry('vscode_executeCommand', { source: cwQuickPickSource, command: targetCommand.id })
        })
    })

    describe('signoutCodeWhisperer', function () {
        beforeEach(async function () {
            await resetCodeWhispererGlobalVariables()
        })

        afterEach(function () {
            targetCommand?.dispose()
            sinon.restore()
        })

        it('includes the "source" in the command execution metric', async function () {
            sinon.stub(AuthUtil.instance.secondaryAuth, 'deleteConnection')
            targetCommand = testCommand(signoutCodeWhisperer, AuthUtil.instance)
            await targetCommand.execute(placeholder, cwQuickPickSource)
            assertTelemetry('vscode_executeCommand', { source: cwQuickPickSource, command: targetCommand.id })
        })
    })

    describe('listCodeWhispererCommands()', function () {
        const genericItems = [createFeedbackNode(), createGitHubNode(), createDocumentationNode()]
        it('shows expected items when not connected', async function () {
            sinon.stub(AuthUtil.instance, 'isConnectionExpired').returns(false)
            sinon.stub(AuthUtil.instance, 'isConnected').returns(false)

            getTestWindow().onDidShowQuickPick(e => {
                e.assertContainsItems(createSignIn('item'), createLearnMore(), ...genericItems)
                e.dispose() // skip needing to select an item to continue
            })

            await listCodeWhispererCommands.execute()
        })

        it('shows expected items when connection is expired', async function () {
            sinon.stub(AuthUtil.instance, 'isConnectionExpired').returns(true)
            sinon.stub(AuthUtil.instance, 'isConnected').returns(true)

            getTestWindow().onDidShowQuickPick(e => {
                e.assertContainsItems(createReconnect('item'), createLearnMore(), ...genericItems, createSignout())
                e.dispose() // skip needing to select an item to continue
            })

            await listCodeWhispererCommands.execute()
        })

        it('shows expected quick pick items when connected', async function () {
            sinon.stub(AuthUtil.instance, 'isConnectionExpired').returns(false)
            sinon.stub(AuthUtil.instance, 'isConnected').returns(true)
            getTestWindow().onDidShowQuickPick(e => {
<<<<<<< HEAD
                e.assertItems([
                    createAutoSuggestions('item', false),
                    createAutoScans('item', false),
                    createSecurityScan('item'),
                    createOpenReferenceLog('item'),
                    createGettingStarted('item'),
                    createSeparator(),
                    createSignout('item'),
                ])
=======
                e.assertContainsItems(
                    createAutoSuggestions(false),
                    createOpenReferenceLog(),
                    createGettingStarted(),
                    switchToAmazonQNode('item'),
                    createSecurityScan(),
                    ...genericItems,
                    createSettingsNode(),
                    createSignout()
                )
>>>>>>> 287f12b5
                e.dispose() // skip needing to select an item to continue
            })
            await listCodeWhispererCommands.execute()
        })

        it('also shows customizations when connected to valid sso', async function () {
            sinon.stub(AuthUtil.instance, 'isConnectionExpired').returns(false)
            sinon.stub(AuthUtil.instance, 'isConnected').returns(true)
            sinon.stub(AuthUtil.instance, 'isValidEnterpriseSsoInUse').returns(true)
            sinon.stub(AuthUtil.instance, 'isCustomizationFeatureEnabled').value(true)

<<<<<<< HEAD
            getTestWindow().onDidShowQuickPick(e => {
                e.assertItems([
                    createAutoSuggestions('item', false),
                    createAutoScans('item', false),
                    createSecurityScan('item'),
                    createSelectCustomization('item'),
                    createOpenReferenceLog('item'),
                    createGettingStarted('item'),
                    createSeparator(),
                    createSignout('item'),
                ])
=======
            getTestWindow().onDidShowQuickPick(async e => {
                e.assertContainsItems(
                    createAutoSuggestions(false),
                    createSelectCustomization(),
                    createOpenReferenceLog(),
                    createGettingStarted(),
                    switchToAmazonQNode('item'),
                    createSecurityScan(),
                    ...genericItems,
                    createSettingsNode(),
                    createSignout()
                )
>>>>>>> 287f12b5
                e.dispose() // skip needing to select an item to continue
            })

            await listCodeWhispererCommands.execute()
        })
    })

    describe('applySecurityFix', function () {
        let sandbox: sinon.SinonSandbox
        let saveStub: sinon.SinonStub
        let openTextDocumentMock: sinon.SinonStub
        let writeFileMock: sinon.SinonStub

        beforeEach(function () {
            sandbox = sinon.createSandbox()
            saveStub = sinon.stub()
            openTextDocumentMock = sinon.stub()
            writeFileMock = sinon.stub()
        })

        afterEach(function () {
            sandbox.restore()
        })

        it('should call applySecurityFix command successfully', async function () {
            const fileName = 'sample.py'
            saveStub.resolves(true)
            const textDocumentMock = new MockDocument('first line\n second line\n fourth line', fileName, saveStub)

            openTextDocumentMock.resolves(textDocumentMock)
            sandbox.stub(vscode.workspace, 'openTextDocument').value(openTextDocumentMock)

            writeFileMock.resolves(true)
            sinon.stub(FileSystemCommon.prototype, 'writeFile').value(writeFileMock)

            targetCommand = testCommand(applySecurityFix)
            const codeScanIssue = createCodeScanIssue({
                suggestedFixes: [
                    {
                        description: 'fix',
                        code: '@@ -1,3 +1,3 @@\n first line\n- second line\n+ third line\n  fourth line',
                    },
                ],
            })
            await targetCommand.execute(codeScanIssue, fileName, 'hover')
            assert.ok(saveStub.calledOnce)
            assert.ok(writeFileMock.calledOnceWith(fileName, 'first line\n third line\n fourth line'))

            assert.strictEqual(
                getTestWindow().shownMessages[0].message,
                'Code fix was applied. Run a security scan to validate the fix.'
            )
            assertTelemetry('codewhisperer_codeScanIssueApplyFix', {
                detectorId: codeScanIssue.detectorId,
                findingId: codeScanIssue.findingId,
                component: 'hover',
                result: 'Succeeded',
            })
        })

        it('handles patch failure', async function () {
            const textDocumentMock = createMockDocument()

            openTextDocumentMock.resolves(textDocumentMock)

            sandbox.stub(vscode.workspace, 'openTextDocument').value(openTextDocumentMock)

            targetCommand = testCommand(applySecurityFix)
            const codeScanIssue = createCodeScanIssue({
                suggestedFixes: [
                    {
                        code: '@@ -1,1 -1,1 @@\n-mock\n+line5',
                        description: 'dummy',
                    },
                ],
            })
            await targetCommand.execute(codeScanIssue, 'test.py', 'webview')

            assert.strictEqual(getTestWindow().shownMessages[0].message, 'Failed to apply suggested code fix.')
            assertTelemetry('codewhisperer_codeScanIssueApplyFix', {
                detectorId: codeScanIssue.detectorId,
                findingId: codeScanIssue.findingId,
                component: 'webview',
                result: 'Failed',
                reason: 'Error: Failed to get updated content from applying diff patch',
            })
        })

        it('handles document save failure', async function () {
            const fileName = 'sample.py'
            saveStub.resolves(false)
            const textDocumentMock = new MockDocument('first line\n second line\n fourth line', fileName, saveStub)

            openTextDocumentMock.resolves(textDocumentMock)

            sandbox.stub(vscode.workspace, 'openTextDocument').value(openTextDocumentMock)
            const loggerStub = sinon.stub(getLogger(), 'error')

            targetCommand = testCommand(applySecurityFix)
            const codeScanIssue = createCodeScanIssue({
                suggestedFixes: [
                    {
                        description: 'fix',
                        code: '@@ -1,3 +1,3 @@\n first line\n- second line\n+ third line\n  fourth line',
                    },
                ],
            })
            await targetCommand.execute(codeScanIssue, fileName, 'quickfix')

            assert.ok(saveStub.calledOnce)
            assert.ok(loggerStub.calledOnce)
            const actual = loggerStub.getCall(0).args[0]
            assert.strictEqual(
                actual,
                'Apply fix command failed. Error: Failed to save editor text changes into the file.'
            )
            assertTelemetry('codewhisperer_codeScanIssueApplyFix', {
                detectorId: codeScanIssue.detectorId,
                findingId: codeScanIssue.findingId,
                component: 'quickfix',
                result: 'Failed',
                reason: 'Error: Failed to save editor text changes into the file.',
            })
        })

        it('handles document write failure', async function () {
            const fileName = 'sample.py'
            saveStub.resolves(true)
            const textDocumentMock = new MockDocument('first line\n second line\n fourth line', fileName, saveStub)

            openTextDocumentMock.resolves(textDocumentMock)
            writeFileMock.rejects('Error: Writing to file failed.')

            sandbox.stub(vscode.workspace, 'openTextDocument').value(openTextDocumentMock)
            sinon.stub(FileSystemCommon.prototype, 'writeFile').value(writeFileMock)
            const loggerStub = sinon.stub(getLogger(), 'error')

            targetCommand = testCommand(applySecurityFix)
            const codeScanIssue = createCodeScanIssue({
                suggestedFixes: [
                    {
                        description: 'fix',
                        code: '@@ -1,3 +1,3 @@\n first line\n- second line\n+ third line\n  fourth line',
                    },
                ],
            })
            await targetCommand.execute(codeScanIssue, fileName, 'hover')

            assert.ok(saveStub.calledOnce)
            assert.ok(loggerStub.calledOnce)
            const actual = loggerStub.getCall(0).args[0]
            assert.strictEqual(actual, 'Apply fix command failed. Error: Writing to file failed.')
            assertTelemetry('codewhisperer_codeScanIssueApplyFix', {
                detectorId: codeScanIssue.detectorId,
                findingId: codeScanIssue.findingId,
                component: 'hover',
                result: 'Failed',
                reason: 'Error: Writing to file failed.',
            })
        })
    })
})<|MERGE_RESOLUTION|>--- conflicted
+++ resolved
@@ -328,28 +328,17 @@
             sinon.stub(AuthUtil.instance, 'isConnectionExpired').returns(false)
             sinon.stub(AuthUtil.instance, 'isConnected').returns(true)
             getTestWindow().onDidShowQuickPick(e => {
-<<<<<<< HEAD
-                e.assertItems([
-                    createAutoSuggestions('item', false),
-                    createAutoScans('item', false),
-                    createSecurityScan('item'),
-                    createOpenReferenceLog('item'),
-                    createGettingStarted('item'),
-                    createSeparator(),
-                    createSignout('item'),
-                ])
-=======
                 e.assertContainsItems(
                     createAutoSuggestions(false),
                     createOpenReferenceLog(),
                     createGettingStarted(),
                     switchToAmazonQNode('item'),
+                    createAutoScans(false),
                     createSecurityScan(),
                     ...genericItems,
                     createSettingsNode(),
                     createSignout()
                 )
->>>>>>> 287f12b5
                 e.dispose() // skip needing to select an item to continue
             })
             await listCodeWhispererCommands.execute()
@@ -361,19 +350,6 @@
             sinon.stub(AuthUtil.instance, 'isValidEnterpriseSsoInUse').returns(true)
             sinon.stub(AuthUtil.instance, 'isCustomizationFeatureEnabled').value(true)
 
-<<<<<<< HEAD
-            getTestWindow().onDidShowQuickPick(e => {
-                e.assertItems([
-                    createAutoSuggestions('item', false),
-                    createAutoScans('item', false),
-                    createSecurityScan('item'),
-                    createSelectCustomization('item'),
-                    createOpenReferenceLog('item'),
-                    createGettingStarted('item'),
-                    createSeparator(),
-                    createSignout('item'),
-                ])
-=======
             getTestWindow().onDidShowQuickPick(async e => {
                 e.assertContainsItems(
                     createAutoSuggestions(false),
@@ -381,12 +357,12 @@
                     createOpenReferenceLog(),
                     createGettingStarted(),
                     switchToAmazonQNode('item'),
+                    createAutoScans(false),
                     createSecurityScan(),
                     ...genericItems,
                     createSettingsNode(),
                     createSignout()
                 )
->>>>>>> 287f12b5
                 e.dispose() // skip needing to select an item to continue
             })
 
