--- conflicted
+++ resolved
@@ -104,7 +104,6 @@
 import { focusAmazonQPanel } from './commands'
 import { ChatMessage } from '@aws/language-server-runtimes/server-interface'
 import { CommentUtils } from 'aws-core-vscode/utils'
-<<<<<<< HEAD
 import { DiffAnimationHandler } from './diffAnimation/diffAnimationHandler'
 import { getLogger } from 'aws-core-vscode/shared'
 
@@ -117,8 +116,6 @@
     }
     return diffAnimationHandler
 }
-=======
->>>>>>> 8919c6da
 
 export function registerActiveEditorChangeListener(languageClient: LanguageClient) {
     let debounceTimer: NodeJS.Timeout | undefined
