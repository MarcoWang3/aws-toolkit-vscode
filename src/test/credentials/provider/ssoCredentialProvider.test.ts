/*!
 * Copyright 2020 Amazon.com, Inc. or its affiliates. All Rights Reserved.
 * SPDX-License-Identifier: Apache-2.0
 */

import * as assert from 'assert'
import * as sinon from 'sinon'
<<<<<<< HEAD
import { SSO, UnauthorizedException } from '@aws-sdk/client-sso'
import { SSOOIDC } from '@aws-sdk/client-sso-oidc'
import { SsoCredentialProvider } from '../../../credentials/providers/ssoCredentialProvider'
=======
import * as messages from '../../../shared/utilities/messages'
import { SSO, SSOServiceException, UnauthorizedException } from '@aws-sdk/client-sso'
>>>>>>> e58fbb91
import { SsoAccessTokenProvider } from '../../../credentials/sso/ssoAccessTokenProvider'
import { instance, mock, when, reset, anything, verify } from '../../utilities/mockito'
import { SsoClient } from '../../../credentials/sso/clients'
import { SsoProvider } from '../../../credentials/providers/ssoCredentialProvider'

describe('SsoProvider', () => {
    const profileName = 'sso' as const
    const ssoClient = mock(SSO)
    const tokenProvider = mock(SsoAccessTokenProvider)

    const profile = {
        ['sso_start_url']: 'https://d-92a70fe14d.awsapps.com/start',
        ['sso_region']: 'us-east-1',
        ['sso_account_id']: '01234567890',
        ['sso_role_name']: 'AssumeRole',
    }

    let provider: SsoProvider

    function createToken() {
        return { accessToken: 'token', expiresAt: new Date() }
    }

<<<<<<< HEAD
            stubSsoClient.rejects(new UnauthorizedException({ $metadata: {} }))
=======
    before(function () {
        const tokenProviderInstance = instance(tokenProvider)
        const ssoClientInstance = instance(ssoClient)
        ssoClientInstance.middlewareStack = { add: () => {} } as any
>>>>>>> e58fbb91

        sinon.stub(SsoClient, 'create').returns(new SsoClient(ssoClientInstance, tokenProviderInstance))
        sinon.stub(SsoAccessTokenProvider, 'create').returns(tokenProviderInstance)
        sinon.stub(messages, 'showConfirmationMessage').resolves(true)
    })

    after(function () {
        sinon.restore()
    })

    beforeEach(function () {
        provider = new SsoProvider(profileName, { ...profile })
    })

    afterEach(function () {
        reset(ssoClient)
        reset(tokenProvider)
    })

    describe('getCredentials', () => {
        it('invalidates cached access token if denied', async function () {
            const exception = new UnauthorizedException({ $metadata: {} })

            when(ssoClient.getRoleCredentials(anything())).thenReject(exception)
            when(tokenProvider.getToken()).thenResolve(createToken())
            when(tokenProvider.invalidate()).thenResolve()

            await assert.rejects(provider.getCredentials(), exception)
            verify(tokenProvider.invalidate()).once()
        })

        it('keeps cached token on server faults', async function () {
            const exception = new SSOServiceException({ name: 'ServerError', $fault: 'server', $metadata: {} })
            const provider = new SsoProvider(profileName, profile)

            when(ssoClient.getRoleCredentials(anything())).thenReject(exception)
            when(tokenProvider.getToken()).thenResolve(createToken())

            await assert.rejects(provider.getCredentials(), exception)
            verify(tokenProvider.invalidate()).never()
        })

        it('returns valid credentials', async () => {
            const roleCredentials = {
                expiration: 999,
                accessKeyId: 'id',
                secretAccessKey: 'secret',
                sessionToken: 'session',
            }

            when(ssoClient.getRoleCredentials(anything())).thenResolve({ $metadata: {}, roleCredentials })
            when(tokenProvider.getToken()).thenResolve(createToken())

            assert.deepStrictEqual(await provider.getCredentials(), {
                ...roleCredentials,
                expiration: new Date(roleCredentials.expiration),
            })
        })
    })

    describe('auto-connect', function () {
        it('can auto-connect if a valid token is available', async function () {
            when(tokenProvider.getToken()).thenResolve(createToken())
            assert.strictEqual(await provider.canAutoConnect(), true)
        })

        it('does not auto-connect when no token is present', async function () {
            when(tokenProvider.getToken()).thenResolve(undefined)
            assert.strictEqual(await provider.canAutoConnect(), false)
        })

        it('does not auto-connect when `sso_start_url` is missing', async function () {
            when(tokenProvider.getToken()).thenResolve(createToken())

            const profileCopy = { ...profile, ['sso_start_url']: undefined }
            const provider = new SsoProvider(profileName, profileCopy)

            assert.strictEqual(await provider.canAutoConnect(), false)
        })

        it('does not auto-connect when `sso_region` is missing', async function () {
            when(tokenProvider.getToken()).thenResolve(createToken())

            const profileCopy = { ...profile, ['sso_region']: undefined }
            const provider = new SsoProvider(profileName, profileCopy)

            assert.strictEqual(await provider.canAutoConnect(), false)
        })
    })
})<|MERGE_RESOLUTION|>--- conflicted
+++ resolved
@@ -5,14 +5,8 @@
 
 import * as assert from 'assert'
 import * as sinon from 'sinon'
-<<<<<<< HEAD
-import { SSO, UnauthorizedException } from '@aws-sdk/client-sso'
-import { SSOOIDC } from '@aws-sdk/client-sso-oidc'
-import { SsoCredentialProvider } from '../../../credentials/providers/ssoCredentialProvider'
-=======
 import * as messages from '../../../shared/utilities/messages'
 import { SSO, SSOServiceException, UnauthorizedException } from '@aws-sdk/client-sso'
->>>>>>> e58fbb91
 import { SsoAccessTokenProvider } from '../../../credentials/sso/ssoAccessTokenProvider'
 import { instance, mock, when, reset, anything, verify } from '../../utilities/mockito'
 import { SsoClient } from '../../../credentials/sso/clients'
@@ -36,14 +30,10 @@
         return { accessToken: 'token', expiresAt: new Date() }
     }
 
-<<<<<<< HEAD
-            stubSsoClient.rejects(new UnauthorizedException({ $metadata: {} }))
-=======
     before(function () {
         const tokenProviderInstance = instance(tokenProvider)
         const ssoClientInstance = instance(ssoClient)
         ssoClientInstance.middlewareStack = { add: () => {} } as any
->>>>>>> e58fbb91
 
         sinon.stub(SsoClient, 'create').returns(new SsoClient(ssoClientInstance, tokenProviderInstance))
         sinon.stub(SsoAccessTokenProvider, 'create').returns(tokenProviderInstance)
