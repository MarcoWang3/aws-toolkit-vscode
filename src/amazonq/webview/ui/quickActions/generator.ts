/*!
 * Copyright Amazon.com, Inc. or its affiliates. All Rights Reserved.
 * SPDX-License-Identifier: Apache-2.0
 */

import { QuickActionCommandGroup } from '@aws/mynah-ui-chat/dist/static'
import { TabType } from '../storages/tabsStorage'

export interface QuickActionGeneratorProps {
    isFeatureDevEnabled: boolean
    isGumbyEnabled: boolean
}

export class QuickActionGenerator {
    private isFeatureDevEnabled: boolean
    private isGumbyEnabled: boolean

    constructor(props: QuickActionGeneratorProps) {
        this.isFeatureDevEnabled = props.isFeatureDevEnabled
        this.isGumbyEnabled = props.isGumbyEnabled
    }

    public generateForTab(tabType: TabType): QuickActionCommandGroup[] {
        switch (tabType) {
            case 'featuredev':
                return []
            default:
                return [
                    ...(this.isFeatureDevEnabled
                        ? [
                              {
                                  groupName: 'Application Development',
                                  commands: [
                                      {
                                          command: '/dev',
                                          placeholder: 'Briefly describe a task or issue',
                                          description:
                                              'Use all project files as context for code suggestions (increases latency).',
                                      },
                                  ],
                              },
                          ]
                        : []),
<<<<<<< HEAD
=======
                    {
                        commands: [
                            {
                                command: '/help',
                                description: 'Learn more about Amazon Q',
                            },
                            {
                                command: '/clear',
                                description: 'Clear this session',
                            },
                        ],
                    },
>>>>>>> aa856be7
                    ...(this.isGumbyEnabled
                        ? [
                              {
                                  commands: [
                                      {
                                          command: '/transform',
                                          description: 'Transform your Java 8 or 11 Maven project to Java 17',
                                      },
                                  ],
                              },
                          ]
                        : []),
                    {
                        commands: [
                            {
                                command: '/clear',
                                description: 'Clear this session',
                            },
                        ],
                    },
                ]
        }
    }
}<|MERGE_RESOLUTION|>--- conflicted
+++ resolved
@@ -41,21 +41,6 @@
                               },
                           ]
                         : []),
-<<<<<<< HEAD
-=======
-                    {
-                        commands: [
-                            {
-                                command: '/help',
-                                description: 'Learn more about Amazon Q',
-                            },
-                            {
-                                command: '/clear',
-                                description: 'Clear this session',
-                            },
-                        ],
-                    },
->>>>>>> aa856be7
                     ...(this.isGumbyEnabled
                         ? [
                               {
@@ -71,6 +56,10 @@
                     {
                         commands: [
                             {
+                                command: '/help',
+                                description: 'Learn more about Amazon Q',
+                            },
+                            {
                                 command: '/clear',
                                 description: 'Clear this session',
                             },
