/*!
 * Copyright 2018 Amazon.com, Inc. or its affiliates. All Rights Reserved.
 * SPDX-License-Identifier: Apache-2.0
 */

import { TreeItemCollapsibleState } from 'vscode'
import { ApiGatewayNode } from '../apigateway/explorer/apiGatewayNodes'
import { SchemasNode } from '../eventSchemas/explorer/schemasNode'
import { CloudFormationNode } from '../lambda/explorer/cloudFormationNodes'
import { CloudWatchLogsNode } from '../cloudWatchLogs/explorer/cloudWatchLogsNode'
import { LambdaNode } from '../lambda/explorer/lambdaNodes'
import { S3Node } from '../s3/explorer/s3Nodes'
import { ext } from '../shared/extensionGlobals'
import { Region } from '../shared/regions/endpoints'
import { RegionProvider } from '../shared/regions/regionProvider'
import { AWSTreeNodeBase } from '../shared/treeview/nodes/awsTreeNodeBase'
import { StepFunctionsNode } from '../stepFunctions/explorer/stepFunctionsNodes'
import { DEFAULT_PARTITION } from '../shared/regions/regionUtilities'

/**
 * An AWS Explorer node representing a region.
 * Contains resource types as child nodes (for example, nodes representing
 * an account's Lambda Functions and CloudFormation stacks for this region)
 */
export class RegionNode extends AWSTreeNodeBase {
    private region: Region
    private readonly childNodes: AWSTreeNodeBase[] = []

    public get regionCode(): string {
        return this.region.id
    }

    public get regionName(): string {
        return this.region.name
    }

    public constructor(region: Region, regionProvider: RegionProvider) {
        super(region.name, TreeItemCollapsibleState.Expanded)
        this.contextValue = 'awsRegionNode'
        this.region = region
        this.update(region)

        //  Services that are candidates to add to the region explorer.
        //  `serviceId`s are checked against ~/resources/endpoints.json to see whether or not the service is available in the given region.
        //  If the service is available, we use the `createFn` to generate the node for the region.
        //  This interface exists so we can add additional nodes to the array (otherwise Typescript types the array to what's already in the array at creation)
        const partitionId = regionProvider.getPartitionId(this.regionCode) ?? DEFAULT_PARTITION
        const serviceCandidates = [
            { serviceId: 'apigateway', createFn: () => new ApiGatewayNode(partitionId, this.regionCode) },
            { serviceId: 'cloudformation', createFn: () => new CloudFormationNode(this.regionCode) },
            { serviceId: 'logs', createFn: () => new CloudWatchLogsNode(this.regionCode) },
            { serviceId: 'lambda', createFn: () => new LambdaNode(this.regionCode) },
<<<<<<< HEAD
            {
                serviceId: 's3',
                createFn: () => new S3Node(new DefaultS3Client(partitionId, this.regionCode)),
            },
=======
            { serviceId: 's3', createFn: () => new S3Node(ext.toolkitClientBuilder.createS3Client(this.regionCode)) },
>>>>>>> dc0f6dbf
            { serviceId: 'schemas', createFn: () => new SchemasNode(this.regionCode) },
            { serviceId: 'states', createFn: () => new StepFunctionsNode(this.regionCode) },
        ]

        for (const serviceCandidate of serviceCandidates) {
            this.addChildNodeIfInRegion(serviceCandidate.serviceId, regionProvider, serviceCandidate.createFn)
        }
    }

    public async getChildren(): Promise<AWSTreeNodeBase[]> {
        return this.childNodes
    }

    public update(region: Region): void {
        this.region = region
        this.label = this.regionName
        this.tooltip = `${this.regionName} [${this.regionCode}]`
    }

    private addChildNodeIfInRegion(
        serviceId: string,
        regionProvider: RegionProvider,
        childNodeProducer: () => AWSTreeNodeBase
    ) {
        if (regionProvider.isServiceInRegion(serviceId, this.regionCode)) {
            this.childNodes.push(childNodeProducer())
        }
    }
}<|MERGE_RESOLUTION|>--- conflicted
+++ resolved
@@ -50,14 +50,7 @@
             { serviceId: 'cloudformation', createFn: () => new CloudFormationNode(this.regionCode) },
             { serviceId: 'logs', createFn: () => new CloudWatchLogsNode(this.regionCode) },
             { serviceId: 'lambda', createFn: () => new LambdaNode(this.regionCode) },
-<<<<<<< HEAD
-            {
-                serviceId: 's3',
-                createFn: () => new S3Node(new DefaultS3Client(partitionId, this.regionCode)),
-            },
-=======
             { serviceId: 's3', createFn: () => new S3Node(ext.toolkitClientBuilder.createS3Client(this.regionCode)) },
->>>>>>> dc0f6dbf
             { serviceId: 'schemas', createFn: () => new SchemasNode(this.regionCode) },
             { serviceId: 'states', createFn: () => new StepFunctionsNode(this.regionCode) },
         ]
