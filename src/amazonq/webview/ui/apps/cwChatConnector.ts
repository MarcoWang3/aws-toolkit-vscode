/*!
 * Copyright Amazon.com, Inc. or its affiliates. All Rights Reserved.
 * SPDX-License-Identifier: Apache-2.0
 */

import { ChatItem, ChatItemFollowUp, ChatItemType, FeedbackPayload } from '@aws/mynah-ui-chat'
import { ExtensionMessage } from '../commands'
import { CodeReference } from './amazonqCommonsConnector'
import { TabOpenType, TabsStorage } from '../storages/tabsStorage'
import { FollowUpGenerator } from '../followUps/generator'

interface ChatPayload {
    chatMessage: string
    chatCommand?: string
}

export interface ConnectorProps {
    sendMessageToExtension: (message: ExtensionMessage) => void
    onMessageReceived?: (tabID: string, messageData: any, needToShowAPIDocsTab: boolean) => void
    onChatAnswerReceived?: (tabID: string, message: ChatItem) => void
    onCWCContextCommandMessage: (message: ChatItem, command?: string) => string | undefined
    onError: (tabID: string, message: string, title: string) => void
    onWarning: (tabID: string, message: string, title: string) => void
    tabsStorage: TabsStorage
}

export class Connector {
    private readonly sendMessageToExtension
    private readonly onError
    private readonly onWarning
    private readonly onChatAnswerReceived
    private readonly onCWCContextCommandMessage
    private readonly followUpGenerator: FollowUpGenerator

    constructor(props: ConnectorProps) {
        this.sendMessageToExtension = props.sendMessageToExtension
        this.onChatAnswerReceived = props.onChatAnswerReceived
        this.onWarning = props.onWarning
        this.onError = props.onError
        this.onCWCContextCommandMessage = props.onCWCContextCommandMessage
        this.followUpGenerator = new FollowUpGenerator()
    }

    onSourceLinkClick = (tabID: string, messageId: string, link: string): void => {
        this.sendMessageToExtension({
            command: 'source-link-click',
            tabID,
            messageId,
            link,
            tabType: 'cwc',
        })
    }
    onResponseBodyLinkClick = (tabID: string, messageId: string, link: string): void => {
        this.sendMessageToExtension({
            command: 'response-body-link-click',
            tabID,
            messageId,
            link,
            tabType: 'cwc',
        })
    }

    followUpClicked = (tabID: string, messageId: string, followUp: ChatItemFollowUp): void => {
        this.sendMessageToExtension({
            command: 'follow-up-was-clicked',
            followUp,
            tabID,
            messageId,
            tabType: 'cwc',
        })
    }

    onTabAdd = (tabID: string, tabOpenInteractionType?: TabOpenType): void => {
        this.sendMessageToExtension({
            tabID: tabID,
            command: 'new-tab-was-created',
            tabType: 'cwc',
            tabOpenInteractionType,
        })
    }

    onCodeInsertToCursorPosition = (
        tabID: string,
        messageId: string,
        code?: string,
        type?: 'selection' | 'block',
        codeReference?: CodeReference[]
    ): void => {
        this.sendMessageToExtension({
            tabID: tabID,
            messageId,
            code,
            command: 'insert_code_at_cursor_position',
            tabType: 'cwc',
            insertionTargetType: type,
            codeReference,
        })
    }

    onCopyCodeToClipboard = (
        tabID: string,
        messageId: string,
        code?: string,
        type?: 'selection' | 'block',
        codeReference?: CodeReference[]
    ): void => {
        this.sendMessageToExtension({
            tabID: tabID,
            messageId,
            code,
            command: 'code_was_copied_to_clipboard',
            tabType: 'cwc',
            insertionTargetType: type,
            codeReference,
        })
    }

    onTabRemove = (tabID: string): void => {
        this.sendMessageToExtension({
            tabID: tabID,
            command: 'tab-was-removed',
            tabType: 'cwc',
        })
    }

    onTabChange = (tabID: string, prevTabID?: string) => {
        this.sendMessageToExtension({
            tabID: tabID,
            command: 'tab-was-changed',
            tabType: 'cwc',
            prevTabID,
        })
    }

    onStopChatResponse = (tabID: string): void => {
        this.sendMessageToExtension({
            tabID: tabID,
            command: 'stop-response',
            tabType: 'cwc',
        })
    }

    onChatItemVoted = (tabID: string, messageId: string, vote: 'upvote' | 'downvote'): void => {
        this.sendMessageToExtension({
            tabID: tabID,
            command: 'chat-item-voted',
            messageId,
            vote,
            tabType: 'cwc',
        })
    }
    onSendFeedback = (tabID: string, feedbackPayload: FeedbackPayload): void | undefined => {
        this.sendMessageToExtension({
            command: 'chat-item-feedback',
            ...feedbackPayload,
            tabType: 'cwc',
            tabID: tabID,
        })
    }

    requestGenerativeAIAnswer = (tabID: string, payload: ChatPayload): Promise<any> =>
        new Promise((resolve, reject) => {
            this.sendMessageToExtension({
                tabID: tabID,
                command: 'chat-prompt',
                chatMessage: payload.chatMessage,
                chatCommand: payload.chatCommand,
                tabType: 'cwc',
            })
        })

    clearChat = (tabID: string): void => {
        this.sendMessageToExtension({
            tabID: tabID,
            command: 'clear',
            chatMessage: '',
            tabType: 'cwc',
        })
    }

    help = (tabID: string): void => {
        this.sendMessageToExtension({
            tabID: tabID,
            command: 'help',
            chatMessage: '',
            tabType: 'cwc',
        })
    }

    private sendTriggerMessageProcessed = async (requestID: any): Promise<void> => {
        this.sendMessageToExtension({
            command: 'trigger-message-processed',
            requestID: requestID,
            tabType: 'cwc',
        })
    }

    private processEditorContextCommandMessage = async (messageData: any): Promise<void> => {
        const triggerTabID = this.onCWCContextCommandMessage(
            {
                body: messageData.message,
                type: ChatItemType.PROMPT,
            },
            messageData.command
        )
        this.sendTriggerTabIDReceived(
            messageData.triggerID,
            triggerTabID !== undefined ? triggerTabID : 'no-available-tabs'
        )
    }

    private sendTriggerTabIDReceived = async (triggerID: string, tabID: string): Promise<void> => {
        this.sendMessageToExtension({
            command: 'trigger-tabID-received',
            triggerID,
            tabID,
            tabType: 'cwc',
        })
    }

    private processChatMessage = async (messageData: any): Promise<void> => {
        if (this.onChatAnswerReceived === undefined) {
            return
        }
        if (
            messageData.message !== undefined ||
            messageData.relatedSuggestions !== undefined ||
            messageData.codeReference !== undefined
        ) {
            const followUps =
                messageData.followUps !== undefined && messageData.followUps.length > 0
                    ? {
<<<<<<< HEAD
                          text: 'Would you like to follow up with one of these?',
=======
                          text: 'Suggested follow up questions:',
>>>>>>> cf71110d
                          options: messageData.followUps,
                      }
                    : undefined

            const answer: ChatItem = {
                type: messageData.messageType,
                messageId: messageData.messageID ?? messageData.triggerID,
                body: messageData.message,
                followUp: followUps,
                canBeVoted: true,
                codeReference: messageData.codeReference,
            }

            // If it is not there we will not set it
            if (messageData.messageType === 'answer-part' || messageData.messageType === 'answer') {
                answer.canBeVoted = true
            }

            if (messageData.relatedSuggestions !== undefined) {
                answer.relatedContent = {
                    title: 'Sources',
                    content: messageData.relatedSuggestions,
                }
            }
            this.onChatAnswerReceived(messageData.tabID, answer)

            // Exit the function if we received an answer from AI
            if (
                messageData.messageType === ChatItemType.SYSTEM_PROMPT ||
                messageData.messageType === ChatItemType.AI_PROMPT
            ) {
                await this.sendTriggerMessageProcessed(messageData.requestID)
            }

            return
        }
        if (messageData.messageType === ChatItemType.ANSWER) {
            const answer: ChatItem = {
                type: messageData.messageType,
                body: undefined,
                relatedContent: undefined,
                messageId: messageData.messageID,
                codeReference: messageData.codeReference,
                followUp:
                    messageData.followUps !== undefined && messageData.followUps.length > 0
                        ? {
<<<<<<< HEAD
                              text: 'Would you like to follow up with one of these?',
=======
                              text: 'Suggested follow up questions:',
>>>>>>> cf71110d
                              options: messageData.followUps,
                          }
                        : undefined,
            }
            this.onChatAnswerReceived(messageData.tabID, answer)

            return
        }
    }

    transform = (tabID: string): void => {
        this.sendMessageToExtension({
            tabID: tabID,
            command: 'transform',
            chatMessage: 'transform',
            tabType: 'cwc',
        })
    }

    private processAuthNeededException = async (messageData: any): Promise<void> => {
        if (this.onChatAnswerReceived === undefined) {
            return
        }

        this.onChatAnswerReceived(messageData.tabID, {
            type: ChatItemType.ANSWER,
            messageId: messageData.triggerID,
            body: messageData.message,
            followUp: this.followUpGenerator.generateAuthFollowUps('cwc', messageData.authType),
            canBeVoted: false,
        })

        return
    }

    handleMessageReceive = async (messageData: any): Promise<void> => {
        if (messageData.type === 'errorMessage') {
            this.onError(messageData.tabID, messageData.message, messageData.title)
            return
        }
        if (messageData.type === 'showInvalidTokenNotification') {
            this.onWarning(messageData.tabID, messageData.message, messageData.title)
            return
        }

        if (messageData.type === 'chatMessage') {
            await this.processChatMessage(messageData)
            return
        }

        if (messageData.type === 'editorContextCommandMessage') {
            await this.processEditorContextCommandMessage(messageData)
            return
        }

        if (messageData.type === 'authNeededException') {
            await this.processAuthNeededException(messageData)
            return
        }
    }
}<|MERGE_RESOLUTION|>--- conflicted
+++ resolved
@@ -230,11 +230,7 @@
             const followUps =
                 messageData.followUps !== undefined && messageData.followUps.length > 0
                     ? {
-<<<<<<< HEAD
-                          text: 'Would you like to follow up with one of these?',
-=======
                           text: 'Suggested follow up questions:',
->>>>>>> cf71110d
                           options: messageData.followUps,
                       }
                     : undefined
@@ -281,11 +277,7 @@
                 followUp:
                     messageData.followUps !== undefined && messageData.followUps.length > 0
                         ? {
-<<<<<<< HEAD
-                              text: 'Would you like to follow up with one of these?',
-=======
                               text: 'Suggested follow up questions:',
->>>>>>> cf71110d
                               options: messageData.followUps,
                           }
                         : undefined,
